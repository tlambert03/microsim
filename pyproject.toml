# https://peps.python.org/pep-0517/
[build-system]
requires = ["hatchling", "hatch-vcs"]
build-backend = "hatchling.build"

[tool.hatch.version]
source = "vcs"

# https://hatch.pypa.io/latest/config/build/
[tool.hatch.build.targets.wheel]
only-include = ["src"]
sources = ["src"]

# https://peps.python.org/pep-0621/
[project]
name = "microsim"
dynamic = ["version"]
description = "Light microscopy simulation in python"
readme = "README.md"
requires-python = ">=3.10"
license = { text = "BSD-3-Clause" }
authors = [{ name = "Talley Lambert", email = "talley.lambert@gmail.com" }]
classifiers = [
    "Development Status :: 2 - Pre-Alpha",
    "License :: OSI Approved :: BSD License",
    "Programming Language :: Python :: 3",
    "Programming Language :: Python :: 3.10",
    "Programming Language :: Python :: 3.11",
    "Programming Language :: Python :: 3.12",
    "Typing :: Typed",
]
dependencies = [
<<<<<<< HEAD
    'pydantic-settings !=2.5.0',
    "annotated_types",
    "dm-tree",           # only needed for jax support.  could use an extra instead.
    "numpy<2.0",         # required until tensorstore >0.1.61
    "pint>=0.23",
    "platformdirs",
    "pydantic>=2.4",
    "scipy",
    "tensorstore",
    "tqdm",
    "xarray",
    "fpbase",
=======
    "annotated-types >=0.7.0",
    "numpy >=1.26,<2.0",             # something still breaks with 2+
    "pint >=0.23",
    "platformdirs >=4.3.6",
    "pydantic >=2.8",
    "pydantic-settings >2.5.0",
    "scipy >=1.15.2",
    "tensorstore >=0.1.70,!=0.1.72",
    "tqdm >=4.67.1",
    "xarray >=2024.1.0",
    "zarr >=2.17,<3.0",
>>>>>>> abd90756
]

[project.urls]
homepage = "https://github.com/tlambert03/microsim"
repository = "https://github.com/tlambert03/microsim"

# # https://peps.python.org/pep-0621/#dependencies-optional-dependencies
[project.optional-dependencies]
view = ["ndv[pyqt,vispy]", "matplotlib>=3.10.1", "pyopengl-accelerate"]
io = ["tifffile>=2025.2.18", "imageio>=2.22"]
cosem = [
    "dask>=2024.1.0",
    "imageio>=2.22",
    "boto3>=1.32",
    "supabase>=2.13.0",
    "s3fs>=0.4.2",
    "xarray-datatree>=0.0.14",
]
torch = ["torch>=2.6.0"]
jax = [
    "jax[cpu]>=0.5.2",
    "dm-tree ==0.1.8; sys_platform == 'darwin'",
    "dm-tree >=0.1.7",
]
all = ["microsim[view,io,cosem]"]

[dependency-groups]
test = ["pytest>=8.3.5", "pytest-cov>=6.0.0"]
dev = [
    { include-group = "test" },
    "microsim[all,jax,torch]",
    "boto3-stubs[s3]",
    "ipython",
    "mypy",
    "pdbpp; sys_platform == 'darwin'",
    "pre-commit",
    "rich",
    "ruff",
    "types-tqdm",
]
docs = [
    "mkdocs >=1.5.3",
    "mkdocs-material==9.5.17",
    "mkdocs-autorefs==1.1.0",
    "mkdocstrings ==0.24.3",
    "mkdocstrings-python ==1.9.2",
    "mkdocs-jupyter==0.24.8",
    "griffe==0.45.3",
    "griffe-fieldz",
]

[tool.uv.sources]
microsim = { workspace = true }


[tool.ruff]
line-length = 88
src = ["src"]

[tool.ruff.lint]
pydocstyle = { convention = "numpy" }
pyupgrade = { keep-runtime-typing = true }
select = [
    "E",    # style errors
    "W",    # style warnings
    "F",    # flakes
    "D",    # pydocstyle
    "D417", # Missing argument descriptions in Docstrings
    "I",    # isort
    "UP",   # pyupgrade
    "C4",   # flake8-comprehensions
    "B",    # flake8-bugbear
    "A001", # flake8-builtins
    "RUF",  # ruff-specific rules
    "TC",   # flake8-type-checking
    "TID",  # flake8-tidy-imports
]
ignore = [
    "D10",  # Missing docstring in public ...
    "D401", # First line should be in imperative mood
]
exclude = ["*xarray_jax*"]

[tool.ruff.lint.per-file-ignores]
"tests/*.py" = ["D", "S"]
"setup.py" = ["D"]
"docs/*.py" = ["E402"]


# https://mypy.readthedocs.io/en/stable/config_file.html
[tool.mypy]
files = "src/**/"
strict = true
disallow_any_generics = false
disallow_subclassing_any = false
show_error_codes = true
pretty = true
plugins = ["pydantic.mypy"]

[tool.pydantic-mypy]
init_forbid_extra = true
init_typed = false

# [[tool.mypy.overrides]]
# module = ["numpy.*",]
# ignore_errors = true

[[tool.mypy.overrides]]
module = ["microsim.xarray_jax.*"]
ignore_errors = true

# https://docs.pytest.org/en/6.2.x/customize.html
[tool.pytest.ini_options]
minversion = "7.0"
testpaths = ["tests"]
filterwarnings = [
    "error",
    "ignore:unclosed transport:ResourceWarning",                     # only on py3.10... not sure why
    "ignore:Clipping negative intensity values:UserWarning",         # when importing FPbase spectra
    "ignore:__array__ implementation doesn't accept a copy keyword",
]

# https://coverage.readthedocs.io/en/6.4/config.html
[tool.coverage.report]
exclude_lines = [
    "pragma: no cover",
    "if TYPE_CHECKING:",
    "@overload",
    "except ImportError",
    "raise ValueError",
    "\\.\\.\\.",
    "raise NotImplementedError()",
    "pass",
]

[tool.coverage.run]
source = ["microsim"]
omit = ["*xarray_jax*"]

# https://github.com/mgedmin/check-manifest#configuration
# add files that you want check-manifest to explicitly ignore here
# (files that are in the repo but shouldn't go in the package)
[tool.check-manifest]
ignore = [
    ".github_changelog_generator",
    ".pre-commit-config.yaml",
    ".ruff_cache/**/*",
    "setup.py",
    "tests/**/*",
]

[tool.typos.default]
extend-ignore-identifiers-re = ["(?i)nd.*", "(?i)ome", "(?i)ser"]<|MERGE_RESOLUTION|>--- conflicted
+++ resolved
@@ -30,32 +30,18 @@
     "Typing :: Typed",
 ]
 dependencies = [
-<<<<<<< HEAD
-    'pydantic-settings !=2.5.0',
-    "annotated_types",
-    "dm-tree",           # only needed for jax support.  could use an extra instead.
-    "numpy<2.0",         # required until tensorstore >0.1.61
-    "pint>=0.23",
-    "platformdirs",
-    "pydantic>=2.4",
-    "scipy",
-    "tensorstore",
-    "tqdm",
-    "xarray",
-    "fpbase",
-=======
     "annotated-types >=0.7.0",
     "numpy >=1.26,<2.0",             # something still breaks with 2+
     "pint >=0.23",
     "platformdirs >=4.3.6",
     "pydantic >=2.8",
+    "fpbase",
     "pydantic-settings >2.5.0",
     "scipy >=1.15.2",
     "tensorstore >=0.1.70,!=0.1.72",
     "tqdm >=4.67.1",
     "xarray >=2024.1.0",
     "zarr >=2.17,<3.0",
->>>>>>> abd90756
 ]
 
 [project.urls]
