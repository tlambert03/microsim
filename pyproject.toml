--- conflicted
+++ resolved
@@ -65,11 +65,7 @@
     "pre-commit",
     "rich",
     "ruff",
-<<<<<<< HEAD
-    "boto3-stubs[s3]",
-=======
     "types-tqdm",
->>>>>>> 587438ca
 ]
 docs = [
     "mkdocs >=1.5.3",
