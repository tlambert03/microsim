--- conflicted
+++ resolved
@@ -1,14 +1,4 @@
-<<<<<<< HEAD
-from ._client import (
-    bucket_cache,
-    clear_cache,
-    fetch_datasets,
-    fetch_views,
-    organelles,
-)
-=======
 from ._client import bucket_cache, clear_cache, fetch_datasets, fetch_views, organelles
->>>>>>> 587438ca
 from .models import CosemDataset, CosemImage, CosemView
 
 __all__ = [
