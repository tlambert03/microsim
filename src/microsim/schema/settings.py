import random
from typing import Any, ClassVar

from pydantic import Field, model_validator
from pydantic_settings import BaseSettings, SettingsConfigDict

from microsim._field_types import FloatDtype

from ._base_model import SimBaseModel
from .backend import BackendName, DeviceName, NumpyAPI


class InMemoryCacheSizes(SimBaseModel):
    """Parameters that control the in-memory cache size of various cached functions."""

    psf: int = Field(
        default=64,
        description=(
            "The maximum number of PSFs that will be stored in the in-memory cache, "
            "which follows the LRU caching strategy. Note, this setting will only take "
            "effect by modifying the equivalent environment variable prior to "
            "importing microsim."
        ),
        frozen=True,
    )


class CacheSettings(SimBaseModel):
    read: bool = True
    write: bool = True
    in_mem_size: InMemoryCacheSizes = Field(default_factory=InMemoryCacheSizes)

    @model_validator(mode="before")
    @classmethod
    def _vmodel(cls, value: Any) -> Any:
        if isinstance(value, dict):
            return value
        if isinstance(value, str):
            value = value.lower() not in {"false", "0", "no", "off", "n", "none"}
        return {"read": bool(value), "write": bool(value)}


class Settings(SimBaseModel, BaseSettings):
    np_backend: BackendName = "auto"
    device: DeviceName = "auto"
    float_dtype: FloatDtype = Field(
<<<<<<< HEAD
        "float32",  # type: ignore[arg-type]
=======
        "float32",  # type: ignore
>>>>>>> abd90756
        description="Floating-point precision to use for simulations.",
    )
    random_seed: int | None = Field(
        default_factory=lambda: random.randint(0, 2**32 - 1)
    )
    max_psf_radius_aus: float | None = Field(
        6,
        description=(
            "When simulating, restrict generated lateral PSF size to no more than this "
            "many Airy units. Decreasing this can *dramatically* speed up simulations, "
            "but will decrease accuracy. If `None`, no restriction is applied, and the "
            "psf will be generated to the full extent of the simulated space."
        ),
    )
    cache: CacheSettings = Field(default_factory=CacheSettings)
    spectral_bins_per_emission_channel: int = Field(
        1,
        description="Number of wavelengths to use (per channel) when simulating the "
        "optical image. By default, a single centroid wavelength is used to approximate"
        "the emission wavelength.  Increasing this will make the simulation more "
        "realistic, by superposing multiple different PSFs, but will also increase "
        "memory usage and time.",
    )
    spectral_bin_threshold_percentage: float = Field(
        1,
        description="Percentage of the total intensity to use as a threshold when "
        "binning the emission spectrum. This is used to determine the range of "
        "wavelengths to consider when simulating the optical image.  First, the "
        "spectrum is trimmed to include only relevant wavelengths (those with "
        "intensity above this threshold). Then, the spectrum is discretized into "
        "spectral_bins_per_emission_channel bins.",
    )

    model_config: ClassVar[SettingsConfigDict] = SettingsConfigDict(
        validate_assignment=True,
        # this allows any of these to be set via environment variables: MICROSIM_<name>
        env_prefix="MICROSIM_",
        env_nested_delimiter="__",
    )

    def backend_module(self) -> NumpyAPI:
        backend = NumpyAPI.create(self.np_backend)
        backend.float_dtype = self.float_dtype
        if self.random_seed is not None:
            backend.set_random_seed(self.random_seed)
        return backend<|MERGE_RESOLUTION|>--- conflicted
+++ resolved
@@ -44,11 +44,7 @@
     np_backend: BackendName = "auto"
     device: DeviceName = "auto"
     float_dtype: FloatDtype = Field(
-<<<<<<< HEAD
         "float32",  # type: ignore[arg-type]
-=======
-        "float32",  # type: ignore
->>>>>>> abd90756
         description="Floating-point precision to use for simulations.",
     )
     random_seed: int | None = Field(
