import logging
import warnings
from pathlib import Path
from typing import TYPE_CHECKING, Annotated

import numpy as np
import pandas as pd
import xarray as xr
from pydantic import AfterValidator, Field, field_validator, model_validator

from microsim._data_array import ArrayProtocol, from_cache, to_cache
from microsim.util import microsim_cache

from ._base_model import SimBaseModel
from .detectors import Detector
from .dimensions import Axis
from .lens import ObjectiveLens
from .modality import Modality, Widefield
from .optical_config import OpticalConfig, Placement
from .optical_config.lib import FITC
from .sample import FluorophoreDistribution, Sample
from .settings import Settings
from .space import ShapeScaleSpace, Space, _RelativeSpace
from .spectrum import Spectrum

if TYPE_CHECKING:
    from typing import Self, TypedDict, Unpack

    from .backend import NumpyAPI

    class SimulationKwargs(TypedDict, total=False):
        output_space: Space | dict | None
        objective_lens: ObjectiveLens
        channels: list[OpticalConfig]
        detector: Detector | None
        modality: Modality
        settings: Settings
        output_path: "OutPath" | None


def _check_extensions(path: Path) -> Path:
    if path.suffix not in {".tif", ".tiff", ".zarr", ".nc"}:
        raise ValueError("Recognized extensions include: .tif, .tiff, .zarr")
    return path


OutPath = Annotated[Path, AfterValidator(_check_extensions)]
xr.set_options(keep_attrs=True)  # type: ignore [no-untyped-call]


class Simulation(SimBaseModel):
    """Top level Simulation object."""

    truth_space: Space
    output_space: Space | None = None
    samples: Sample | list[Sample]
    modality: Modality = Field(default_factory=Widefield)
    objective_lens: ObjectiveLens = Field(default_factory=ObjectiveLens)
    channels: list[OpticalConfig] = Field(default_factory=lambda: [FITC])
    # TODO: channels should also include `lights: list[LightSource]`
    detector: Detector | None = Field(default=None, discriminator="camera_type")
    exposure_ms: float = 100
    settings: Settings = Field(default_factory=Settings)
    output_path: OutPath | None = None

    @classmethod
    def from_ground_truth(
        self,
        ground_truth: ArrayProtocol,
        scale: tuple[float, ...],
        **kwargs: "Unpack[SimulationKwargs]",
    ) -> "Self":
        """Shortcut to create a simulation directly from a ground truth array.

        In this case, we bypass derive the `truth_space` and `sample` objects directly
        from a pre-calculated ground truth array.  `scale` must also be provided as a
        tuple of floats, one for each dimension of the ground truth array.
        """
        return self(
            truth_space=ShapeScaleSpace(shape=ground_truth.shape, scale=scale),
            sample=Sample(labels=[FluorophoreDistribution.from_array(ground_truth)]),
            **kwargs,
        )

    @model_validator(mode="after")
    def _resolve_spaces(self) -> "Self":
        if isinstance(self.truth_space, _RelativeSpace):
            if self.output_space is not None:
                if isinstance(self.output_space, _RelativeSpace):
                    raise ValueError("Cannot have two relative spaces.")
                self.truth_space.reference = self.output_space
        elif isinstance(self.output_space, _RelativeSpace):
            self.output_space.reference = self.truth_space
        return self
<<<<<<< HEAD
    
    @model_validator(mode="after")
    def _check_fluorophores_equal_in_samples(self) -> "Self":
        fp_names = [
            {lbl.fluorophore.name for lbl in s.labels}
            for s in self.samples
        ]
        if len(set(frozenset(s) for s in fp_names)) != 1:
            raise ValueError(
                "All samples in the batch must use the same set of fluorophores."
            )
        return self
    
=======

>>>>>>> d27a44e9
    @field_validator("samples")
    def _samples_to_list(value: Sample | list[Sample]) -> list[Sample]:
        return [value] if isinstance(value, Sample) else value

    @property
    def sample(self) -> Sample:
        warnings.warn(
            "The `sample` attribute is deprecated. Use `samples` instead.",
            DeprecationWarning,
            stacklevel=2,
        )
        return self.samples[0]

    @property
    def _xp(self) -> "NumpyAPI":
        return self.settings.backend_module()

    def ground_truth(self) -> xr.DataArray:
        """Return the ground truth data.

        Returns position and quantity of fluorophores in the sample.  The return array
        has dimensions (F, Z, Y, X).  The units are fluorophores counts.

        Examples
        --------
        >>> sim = Simulation(...)
        >>> truth = sim.ground_truth()
        >>> truth.isel(f=0).max('z').plot()  # plot max projection of first fluorophore
        >>> plt.show()
        """
        if not hasattr(self, "_ground_truth"):
            xp = self._xp

            # render each ground sample
            # TODO: iterating over sample is a bottleneck for batched approach... Ideas?
            truths: list[xr.DataArray] = []
            for sample in self.samples:
                # render each label in the sample
                
                # make empty space into which we'll add the ground truth
                # TODO: this is wasteful... label.render should probably
                # accept the space object directly
                truth = self.truth_space.create(array_creator=xp.zeros)
                
                label_data = []
                for label in sample.labels:
                    # TODO: differentiate caching for each label
                    cache_path = self._truth_cache_path(
                        label, self.truth_space, self.settings.random_seed
                    )
                    if self.settings.cache.read and cache_path and cache_path.exists():
                        data = from_cache(cache_path, xp=xp).astype(
                            self.settings.float_dtype
                        )
                        logging.info(
                            f"Loaded ground truth for {label} from cache: {cache_path}"
                        )
                    else:
                        data = label.render(truth, xp=xp)
                        if self.settings.cache.write and cache_path:
                            to_cache(data, cache_path, dtype=np.uint16)

                    label_data.append(data)

                # concat along the F axis
                fluors = [lbl.fluorophore for lbl in sample.labels]
                truth = xr.concat(label_data, dim=pd.Index(fluors, name=Axis.F))
                truths.append(truth)
            
            # concat along B axis
            self._ground_truth = xr.concat(
                truths, dim=pd.Index(range(len(truths)), name=Axis.B)
            )
            self._ground_truth.attrs.update(
                units="fluorophores", long_name="Ground Truth"
            )
        
        return self._ground_truth

    def filtered_emission_rates(self) -> xr.DataArray:
        """Return the emission rates for each fluorophore in each channel.

        Returns a (C, F, W) array of emission rates for each fluorophore in each
        channel, as a function of wavelength.  The units are photons/s.  The range
        of wavelengths will encompass the union of all the fluorophores' emission
        spectra, and the rates will be zero where the fluorophore does not emit.

        Examples
        --------
        >>> sim = Simulation(...)
        >>> rates = sim.filtered_emission_rates()
        >>> rates.isel(c=0).plot.line(x='w') # plot emission of all fluors in channel 0
        >>> plt.show()
        """
        qe = self.detector.qe if self.detector else None
        fluors = list({lbl.fluorophore: None for lbl in self.sample.labels})
        nested_rates: list[list[xr.DataArray]] = [
            [oc.filtered_emission_rate(f, detector_qe=qe) for f in fluors]
            for oc in self.channels
        ]

        # combine xarray objects along the C and F axes, with outer join on W
        return xr.combine_nested(  # type: ignore [return-value]  # typing is wrong here
            nested_rates,
            concat_dim=[Axis.C, Axis.F],
            combine_attrs="override",
            join="outer",
            fill_value=0,
        ).transpose(Axis.C, Axis.F, Axis.W)

    def emission_flux(self) -> xr.DataArray:
        """Return the spatial emission in photons per second (after emission filters).

        This is the ground truth data multiplied by the filtered emission rates, *prior*
        to convolution with the PSF.

        This multiplies the per-fluorophore emission rates by the ground truth data to
        get the total emission flux for each voxel in the ground truth. The return
        array has dimensions (C, F, Z, Y, X).  The units are photons/s.

        Note, this integrates over all wavelengths. For finer control over the emission
        spectrum, you may wish to directly combine `filtered_emission_rates` with the
        ground truth data as needed.

        This function is *NOT* used by `run()`. It is provided as a convenience for
        debugging and analysis. See also `optical_image_per_fluor`, which is similar to
        this function, but returns the image *after* convolution with the PSF.  That
        function may return a different result than simply convolving this function's
        output with a single PSF, as it more accurately models multi-wavelength
        emission spectra (as superposition of multiple PSFs).
        """
        truth = self.ground_truth()
        if Axis.F not in truth.coords:
            # we have no fluorophores to calculate
            return truth

        # total photons/s emitted by each fluorophore in each channel
        total_flux = (
            self.filtered_emission_rates().sum(Axis.W) * truth
        )  # this'd need to slightly change
        total_flux.attrs.update(units="photon/sec", long_name="Emission Flux")

        # (C, F, Z, Y, X)
        return total_flux

    def optical_image_per_fluor(self) -> xr.DataArray:
        """Return the optical image for each channel/fluorophore combination.

        This is the emission from each fluorophore in each channel, after filtering by
        the optical configuration and convolution with the PSF.

        The return array has dimensions (C, F, Z, Y, X).  The units are photons/s.
        """
        # (C, F, Z, Y, X)
        return self.modality.render(
            self.ground_truth(),  # (F, Z, Y, X)
            self.filtered_emission_rates(),  # (C, F, W)
            objective_lens=self.objective_lens,
            settings=self.settings,
            xp=self._xp,
        )

    def optical_image(self) -> xr.DataArray:
        """Return the optical image as delivered to the detector.

        This is the same as `optical_image_per_fluor`, but sums the contributions of all
        fluorophores in each channel (which a detector would not know). The return
        array has dimensions (C, Z, Y, X).  The units are photons/s.
        """
        oipf = self.optical_image_per_fluor()
        return oipf.sum(Axis.F)  # (C, Z, Y, X)

    def digital_image(
        self,
        optical_image: xr.DataArray | None = None,
        *,
        exposure_ms: float | None = None,  # defaults to model exposure time
        with_detector_noise: bool = True,
    ) -> xr.DataArray:
        """Return the digital image as captured by the detector.

        This down-scales the optical image to the output space, and simulates the
        detector response.  The return array has dimensions (C, Z, Y, X).  The units
        are gray values, based on the bit-depth of the detector.  If there is no
        detector or `with_detector_noise` is False, the units are simply photons.
        """
        if optical_image is None:
            optical_image = self.optical_image()
        image = optical_image  # (C, Z, Y, X)

        # downscale to output space
        # TODO: consider how we would integrate detector pixel size
        # rather than a user-sepicified output space
        if self.output_space is not None:
            image = self.output_space.rescale(image)

        # simulate detector
        if exposure_ms is None:
            _cfg_exposures = {ch: ch.exposure_ms for ch in self.channels}
            ch_exposures: float | xr.DataArray = xr.DataArray(
                [
                    _cfg_exposures.get(ch) or self.exposure_ms
                    for ch in image.coords[Axis.C].values
                ],
                dims=Axis.C,
                coords={Axis.C: image.coords[Axis.C]},
            )
        else:
            ch_exposures = exposure_ms

        if self.detector is not None and with_detector_noise:
            image = self.detector.render(image, exposure_ms=ch_exposures, xp=self._xp)
            image.attrs.update(units="gray values")
        else:
            image = image * (ch_exposures / 1000)
            image.attrs.update(units="photons")

        # (C, Z, Y, X)
        return image

    def run(self) -> xr.DataArray:
        """Run the complete simulation and return the result.

        This will also write a file to disk if `output` is set.
        """
        self._write(image := self.digital_image())
        return image

    def _truth_cache_path(
        self,
        label: "FluorophoreDistribution",
        truth_space: "Space",
        seed: int | None,
    ) -> Path | None:
        if not (lbl_path := label.cache_path()):
            return None
        if callable(label.concentration):
            return None

        truth_cache = Path(microsim_cache("ground_truth"), *lbl_path)
        shape = f'shape{"_".join(str(x) for x in truth_space.shape)}'
        scale = f'scale{"_".join(str(x) for x in truth_space.scale)}'
        conc = f"conc{label.concentration}"
        truth_cache = truth_cache / shape / scale / conc
        if hasattr(label.distribution, "is_random") and label.distribution.is_random():
            truth_cache = truth_cache / f"seed{seed}"
        return truth_cache

    def _write(self, result: xr.DataArray) -> None:
        if not self.output_path:
            return
        if hasattr(result.data, "get"):
            result = result.copy(data=result.data.get(), deep=False)
        result.attrs = {"microsim.Simulation": self.model_dump_json()}
        result.coords[Axis.C] = [c.name for c in result.coords[Axis.C].values]
        if self.output_path.suffix == ".zarr":
            result.to_zarr(self.output_path, mode="w")
        elif self.output_path.suffix in (".nc",):
            result.to_netcdf(self.output_path)
        elif self.output_path.suffix in (".tif", ".tiff"):
            import tifffile as tf

            tf.imwrite(self.output_path, np.asanyarray(result))

    def plot(self, transpose: bool = False, legend: bool = True) -> None:
        """Plot a summary of fluorophores and filters/configs used in the simulation.

        Requires `matplotlib`.

        As the number of channels increases, the plot may become crowded.  In this case,
        consider setting `transpose=True` to plot channels on the x-axis and
        fluorophores on the y-axis.
        """
        plot_simulation_summary(self, transpose=transpose, legend=legend)


def plot_simulation_summary(
    sim: Simulation, transpose: bool = False, legend: bool = True
) -> None:
    import matplotlib.pyplot as plt

    nrows = 5
    ncols = len(sim.channels)
    if transpose:
        nrows, ncols = ncols, nrows
    _fig, ax = plt.subplots(nrows, ncols, figsize=(18, 10), sharex=True)
    if transpose:
        fp_ax, ex_ax, ab_ax, em_ax, f_ax = ax.T
    else:
        fp_ax, ex_ax, ab_ax, em_ax, f_ax = ax
    if len(sim.channels) == 1:
        fp_ax, ex_ax, ab_ax, em_ax, f_ax = [fp_ax], [ex_ax], [ab_ax], [em_ax], [f_ax]

    for ch_idx, oc in enumerate(sim.channels):
        # FLUOROPHORES --------------------------------------
        for lbl in sim.sample.labels:
            if fluor := lbl.fluorophore:
                ex = fluor.absorption_cross_section
                ex.plot.line(ax=fp_ax[ch_idx], label=f"{fluor.name}")

        # ILLUMINATION PATH --------------------------------------
        ex_ax2 = ex_ax[ch_idx].twinx()
        for f in oc.filters:
            if f.placement == Placement.EM_PATH:
                continue

            spect = f.spectrum
            if f.placement == Placement.BS:
                spect = spect.inverted()
            ex_ax2.plot(spect.wavelength, spect.intensity, label=f"{f.name}", alpha=0.4)
        # light sources
        for light in oc.lights:
            ls = light.spectrum
            ex_ax2.plot(ls.wavelength, ls.intensity, label=f"{light.name}", alpha=0.4)

        # combined illumination
        full = oc.illumination_flux_density
        full.plot.line(ax=ex_ax[ch_idx], label="flux density", color="k")

        # ABSORPTION/EMISSION RATES --------------------------------------
        for lbl in sim.sample.labels:
            if fluor := lbl.fluorophore:
                rate = oc.absorption_rate(fluor)
                tot = rate.sum()
                rate.isel({Axis.F: 0, Axis.C: 0}).plot.line(
                    ax=ab_ax[ch_idx],
                    x=Axis.W,
                    label=f"{fluor.name} ({tot:.2f} phot/s tot)",
                )

                em_rate = oc.total_emission_rate(fluor)
                em_rate.isel({Axis.F: 0, Axis.C: 0}).plot.line(
                    ax=ab_ax[ch_idx],
                    label=f"{fluor.name} emission",
                    alpha=0.4,
                    linestyle="--",
                )

        # EMISSION PATH --------------------------------------
        for f in oc.filters:
            if f.placement == Placement.EX_PATH:
                continue

            spect = f.spectrum
            if f.placement == Placement.BS_INV:
                spect = spect.inverted()
            em_ax[ch_idx].plot(
                spect.wavelength, spect.intensity, label=f"{f.name}", alpha=0.4
            )

        # detector
        qe: float | Spectrum = 1.0
        if (detector := sim.detector) and (qe := detector.qe) is not None:
            kwargs = {
                "color": "gray",
                "label": f"{detector.name} QE",
                "linestyle": "--",
                "alpha": 0.4,
            }
            if isinstance(qe, Spectrum):
                em_ax[ch_idx].plot(qe.wavelength, qe.intensity, **kwargs)
            else:
                em_ax[ch_idx].axhline(qe, **kwargs)

        # combined emission/collection
        if ch_em := oc.emission:
            emspec = (ch_em.spectrum * qe).as_xarray()
            emspec.plot.line(ax=em_ax[ch_idx], label="emission", color="k")

            for lbl in sim.sample.labels:
                if fluor := lbl.fluorophore:
                    final = oc.filtered_emission_rate(fluor, detector_qe=qe)
                    final.isel({Axis.F: 0, Axis.C: 0}).plot.line(
                        ax=f_ax[ch_idx],
                        label=f"{fluor.name} collection ({final.sum():.2f} phot/s tot)",
                    )

        if legend:
            with warnings.catch_warnings():
                warnings.simplefilter("ignore")
                fp_ax[ch_idx].legend(loc="upper right")
                ex_ax2.legend(loc="upper right")
                ab_ax[ch_idx].legend(loc="upper right")
                f_ax[ch_idx].legend()
                em_ax[ch_idx].legend()
                # oc_ax[ch_idx].legend(loc="right")

        # LABELS --------------------------------------
        ex_ax[ch_idx].set_title(oc.name)
        fp_ax[ch_idx].set_xlabel("")
        ex_ax[ch_idx].set_xlabel("")
        ab_ax[ch_idx].set_xlabel("")
        ab_ax[ch_idx].set_title("")
        ab_ax[ch_idx].set_ylabel("[photons/s]")
        em_ax[ch_idx].set_xlabel("")
        f_ax[ch_idx].set_xlabel("wavelength [nm]")
        f_ax[ch_idx].set_ylabel("[photons/s]")
        f_ax[ch_idx].set_title("")

    # make sure lims are at least 400-750
    a, b = fp_ax[0].get_xlim()
    fp_ax[0].set_xlim(min(a, 450), max(b, 750))  # shared x-axis
    plt.tight_layout()
    plt.show()<|MERGE_RESOLUTION|>--- conflicted
+++ resolved
@@ -92,7 +92,6 @@
         elif isinstance(self.output_space, _RelativeSpace):
             self.output_space.reference = self.truth_space
         return self
-<<<<<<< HEAD
     
     @model_validator(mode="after")
     def _check_fluorophores_equal_in_samples(self) -> "Self":
@@ -106,9 +105,6 @@
             )
         return self
     
-=======
-
->>>>>>> d27a44e9
     @field_validator("samples")
     def _samples_to_list(value: Sample | list[Sample]) -> list[Sample]:
         return [value] if isinstance(value, Sample) else value
