--- conflicted
+++ resolved
@@ -2,19 +2,8 @@
 from pathlib import Path
 from typing import TYPE_CHECKING, Annotated
 
-<<<<<<< HEAD
-if TYPE_CHECKING:
-    from typing import Self, Unpack
-
-    from microsim.schema.sample.sample import FluorophoreDistribution
-
-    from .backend import NumpyAPI
-
-import numpy as np
-=======
 import numpy as np
 import xarray as xr
->>>>>>> 587438ca
 from pydantic import AfterValidator, Field, model_validator
 
 from microsim._data_array import ArrayProtocol, from_cache, to_cache
@@ -116,35 +105,8 @@
 
     def ground_truth(self) -> xr.DataArray:
         """Return the ground truth data."""
-        print("starting ground truth")
         if not hasattr(self, "_ground_truth"):
             xp = self._xp
-<<<<<<< HEAD
-            # make empty space into which we'll add fluorescence
-            print("creating truth space")
-            # FIXME ... this is slower than it needs to be (creating all the zeros)
-            truth = self.truth_space.create(array_creator=xp.zeros)
-            truth.attrs["space"] = self.truth_space  # TODO, hack
-
-            # hack... we're going to/from xarray here
-            xt = truth.to_xarray().copy()
-            xt = xt.expand_dims(dim={"L": len(self.sample.labels)}).copy()
-
-            # add fluorophores to the space
-            for n, label in enumerate(self.sample.labels):
-                cache_path = self._truth_cache_path(
-                    label, self.truth_space, self.settings.random_seed
-                )
-                if cache_path and cache_path.exists():
-                    lbl_data = DataArray.from_cache(cache_path)
-                    logging.info(f"Loaded ground truth from cache: {cache_path}")
-                else:
-                    lbl_data = label.render(truth, xp=xp)
-                    if cache_path:
-                        lbl_data.to_cache(cache_path, dtype=np.uint16)
-                xt[{"L": n}] = lbl_data
-            self._ground_truth = DataArray.from_xarray(xt)
-=======
             # make empty space into which we'll add the ground truth
             # TODO: this is wasteful... label.render should probably
             # accept the space object directly
@@ -174,7 +136,6 @@
             truth = xr.concat(label_data, dim=Axis.F)
             truth.coords.update({Axis.F: list(self.sample.labels)})
             self._ground_truth = truth
->>>>>>> 587438ca
         return self._ground_truth
 
     def _truth_cache_path(
@@ -183,18 +144,6 @@
         truth_space: "Space",
         seed: int | None,
     ) -> Path | None:
-<<<<<<< HEAD
-        from microsim.util import MICROSIM_CACHE
-
-        if not (lbl_path := label.cache_path()):
-            return None
-        cache_path = Path(MICROSIM_CACHE, "truth_cache", *lbl_path)
-
-        shape = f'shape{"_".join(str(x) for x in truth_space.shape)}'
-        scale = f'scale{"_".join(str(x) for x in truth_space.scale)}'
-        cache_path = cache_path / shape / scale
-        return cache_path
-=======
         if not (lbl_path := label.cache_path()):
             return None
 
@@ -205,7 +154,6 @@
         if label.distribution.is_random():
             truth_cache = truth_cache / f"seed{seed}"
         return truth_cache
->>>>>>> 587438ca
 
     def optical_image(
         self, truth: "xr.DataArray | None" = None, *, channel_idx: int = 0
