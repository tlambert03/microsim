from typing import Any, get_args

from pydantic import Field, model_validator

from microsim._data_array import ArrayProtocol, xrDataArray
from microsim.schema._base_model import SimBaseModel
from microsim.schema.backend import NumpyAPI

from .direct import FixedArrayTruth
from .fluorophore import Fluorophore
from .matslines import MatsLines

Distribution = MatsLines | FixedArrayTruth
DistributionTypes = get_args(Distribution)


class FluorophoreDistribution(SimBaseModel):
    distribution: Distribution = Field(..., discriminator="type")
    fluorophore: Fluorophore | None = None

<<<<<<< HEAD
    def cache_path(self) -> tuple[str, ...] | None:
        if hasattr(self.distribution, "cache_path"):
            return self.distribution.cache_path()
        return None

    def render(self, space: DataArray, xp: NumpyAPI | None = None) -> DataArray:
=======
    def render(self, space: xrDataArray, xp: NumpyAPI | None = None) -> xrDataArray:
>>>>>>> abc23d1d
        return self.distribution.render(space, xp)

    @model_validator(mode="before")
    def _vmodel(cls, value: Any) -> Any:
        if isinstance(value, DistributionTypes):
            return {"distribution": value}
        if isinstance(value, dict):
            if "distribution" not in value and "type" in value:
                return {"distribution": value}
        return value

    @classmethod
    def from_array(cls, array: ArrayProtocol) -> "FluorophoreDistribution":
        return cls(distribution=FixedArrayTruth(array=array))


class Sample(SimBaseModel):
    labels: list[FluorophoreDistribution]<|MERGE_RESOLUTION|>--- conflicted
+++ resolved
@@ -18,16 +18,12 @@
     distribution: Distribution = Field(..., discriminator="type")
     fluorophore: Fluorophore | None = None
 
-<<<<<<< HEAD
     def cache_path(self) -> tuple[str, ...] | None:
         if hasattr(self.distribution, "cache_path"):
             return self.distribution.cache_path()
         return None
 
-    def render(self, space: DataArray, xp: NumpyAPI | None = None) -> DataArray:
-=======
     def render(self, space: xrDataArray, xp: NumpyAPI | None = None) -> xrDataArray:
->>>>>>> abc23d1d
         return self.distribution.render(space, xp)
 
     @model_validator(mode="before")
