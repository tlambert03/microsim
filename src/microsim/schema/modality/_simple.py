--- conflicted
+++ resolved
@@ -75,37 +75,6 @@
                 summed_psf = self._summed_weighted_psf(
                     em_spectrum, settings, truth.attrs["space"], objective_lens, xp
                 )
-<<<<<<< HEAD
-
-                # Create a weighted sum of PSFs based on the emission spectrum
-                # This takes advantage of the distributive property of convolution
-                # (a * b) * c = a * (b * c)
-                # We create a PSF for each emission wavelength, multiply it by the
-                # emission rate at that wavelength, and sum them all together, prior
-                # to convolving with the truth.
-                # This creates a more realistic PSF for the fluorophore, as it
-                # accounts for the emission spectrum.
-                summed_psf: Any = 0
-                for em_rate, em_wvl_nm in zip(
-                    binned, binned[Axis.W].values, strict=True
-                ):
-                    if em_rate.isnull().any() or em_rate == 0 or xp.isnan(em_wvl_nm):
-                        continue
-
-                    logging.info(f">>>> PSF @ {em_wvl_nm} nm")
-                    psf = (
-                        self.psf(
-                            truth.attrs["space"],
-                            objective_lens=objective_lens,
-                            em_wvl_nm=em_wvl_nm,
-                            settings=settings,
-                            xp=xp,
-                        )
-                        * em_rate.item()
-                    )
-                    summed_psf += psf
-=======
->>>>>>> a9a376b4
                 fluor_sum = xp.fftconvolve(f_truth, summed_psf, mode="same")
                 fluors.append(fluor_sum)
 
