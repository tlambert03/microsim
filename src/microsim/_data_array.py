--- conflicted
+++ resolved
@@ -1,23 +1,7 @@
-<<<<<<< HEAD
-import json
-import shutil
-from collections.abc import Mapping, MutableMapping, Sequence
-from contextlib import suppress
-from dataclasses import dataclass, field
-from os import PathLike
-from pathlib import Path
-from types import MappingProxyType
-from typing import TYPE_CHECKING, Any, Literal, Protocol
-
-import numpy as np
-import numpy.typing as npt
-from pydantic import BaseModel, TypeAdapter
-=======
 from __future__ import annotations
 
 from collections.abc import Mapping, Sequence
 from typing import TYPE_CHECKING, Any, Protocol, cast, runtime_checkable
->>>>>>> 587438ca
 
 import xarray
 from pydantic import BaseModel
@@ -68,119 +52,6 @@
     @property
     def ndim(self) -> int: ...
     @property
-<<<<<<< HEAD
-    def sizes(self) -> MappingProxyType[str, int]:
-        return MappingProxyType({k: len(v) for k, v in self.coords.items()})
-
-    def __add__(self, other: Any) -> "DataArray":
-        return DataArray(self.data + other, self.coords, self.attrs)
-
-    def __array__(self, dtype: Any = None) -> np.ndarray:
-        data = self.data.get() if hasattr(self.data, "get") else self.data
-        return np.asanyarray(data, dtype=dtype)
-
-    def __getitem__(self, key: Any) -> "DataArray":
-        return DataArray(self.data[key], self.coords, self.attrs)
-
-    def to_tiff(
-        self, path: str | PathLike[str], description: str | None = None
-    ) -> None:
-        import tifffile as tf
-
-        data = np.asanyarray(self)
-        with suppress(Exception):
-            data = data.transpose((1, 0, 2, 3))
-        tf.imwrite(path, data, imagej=True)
-
-    def to_zarr(
-        self,
-        store: str | PathLike[str],
-        mode: ZarrWriteModes | None = None,
-        attrs: Mapping[str, Any] | None = None,
-    ) -> None:
-        self.to_xarray(attrs=attrs).to_zarr(store, mode=mode)
-
-    def to_netcdf(
-        self,
-        path: str | PathLike[str],
-        attrs: Mapping[str, Any] | None = None,
-    ) -> None:
-        self.to_xarray(attrs=attrs).to_netcdf(path)
-
-    def to_xarray(
-        self,
-        attrs: Mapping[str, Any] | None = None,
-    ) -> "xr.DataArray":
-        import xarray as xr
-
-        attrs = {**self.attrs, **(attrs or {})}
-        return xr.DataArray(np.asanyarray(self), coords=self.coords, attrs=attrs)
-
-    @classmethod
-    def from_xarray(cls, ary: "xr.DataArray") -> "DataArray":
-        coords = {dim: np.asarray(ary.coords[dim]) for dim in ary.dims}
-        return cls(ary.data, coords, ary.attrs)
-
-    @classmethod
-    def from_cache(self, path: Path) -> "DataArray":
-        import tensorstore as ts
-
-        store = ts.open(
-            {
-                "driver": "zarr",
-                "kvstore": {"driver": "file", "path": str(path)},
-            },
-        ).result()
-        data = store.read().result()
-        meta = json.loads(store.kvstore.read(".zattrs").result().value)
-        coords = {k: np.asarray(v) for k, v in meta["coords"].items()}
-        attrs = meta["attrs"]
-        if "space" in attrs:
-            from microsim.schema.space import Space
-
-            attrs["space"] = TypeAdapter(Space).validate_python(attrs["space"])
-        return DataArray(data, coords=coords, attrs=attrs)
-
-    def to_cache(self, path: Path, dtype: npt.DTypeLike | None = None) -> None:
-        import tensorstore as ts
-
-        path.mkdir(parents=True, exist_ok=True)
-        dtype = np.dtype(dtype or self.dtype)
-        store = ts.open(
-            {
-                "driver": "zarr",
-                "kvstore": {"driver": "file", "path": str(path)},
-                "metadata": {
-                    "dtype": dtype.str,
-                    "shape": self.shape,
-                    "chunks": (256,) * len(self.shape),
-                    "dimension_separator": "/",
-                },
-                "create": True,
-            },
-        ).result()
-
-        try:
-            zattrs = self._serializeable_metadata()
-            store.kvstore.write(".zattrs", json.dumps(zattrs)).result()
-            store[:] = np.asarray(self, dtype=dtype)
-        except Exception:
-            shutil.rmtree(path, ignore_errors=True)
-            raise
-
-    def _serializeable_metadata(self) -> dict[str, Any]:
-        attrs = {}
-        for k, v in self.attrs.items():
-            if isinstance(v, np.ndarray):
-                v = v.tolist()
-            if isinstance(v, BaseModel):
-                v = v.model_dump(mode="json")
-            attrs[k] = v
-        return {
-            "coords": {k: list(v) for k, v in self.coords.items()},
-            "attrs": attrs,
-        }
-=======
     def size(self) -> int: ...
 
     def __len__(self) -> int: ...
@@ -239,5 +110,4 @@
     elif isinstance(attrs, list | tuple):  # pragma: no cover
         return type(attrs)(_deserialize_attrs(item) for item in attrs)
     else:
-        return attrs  # pragma: no cover
->>>>>>> 587438ca
+        return attrs  # pragma: no cover