name: CI

on:
  push:
    branches: [main]
    tags: [v*]
  pull_request:
  workflow_dispatch:
  schedule:
    # run every week (for --pre release tests)
    - cron: "0 0 * * 0"

concurrency:
  group: ${{ github.workflow }}-${{ github.ref }}
  cancel-in-progress: true

jobs:
  check-manifest:
    runs-on: ubuntu-latest
    steps:
      - uses: actions/checkout@v6
      - run: pipx run check-manifest

  test:
    name: Test ${{ matrix.os }} py${{ matrix.python-version }} ${{ matrix.min }}
    runs-on: ${{ matrix.os }}
    strategy:
      fail-fast: false
      matrix:
        os: [ubuntu-latest, macos-latest, windows-latest]
        python-version: ["3.10", "3.11", "3.12"]
        min: [""]
        include:
          - os: ubuntu-latest
            python-version: "3.12"
            min: "minimal"

    env:
      UV_PYTHON: ${{ matrix.python-version }}
      UV_NO_SYNC: 1
    steps:
<<<<<<< HEAD
      - uses: actions/checkout@v5
      - uses: astral-sh/setup-uv@v7
=======
      - uses: actions/checkout@v6
      - uses: astral-sh/setup-uv@v6
>>>>>>> f16919d8
        with:
          enable-cache: true

      - if: ${{ matrix.min == 'minimal' }}
        run: uv sync --no-dev --group test
      - if: ${{ matrix.min != 'minimal' }}
        run: uv sync --no-dev --group test --all-extras

      - run: uv run coverage run -p -m pytest --color=yes -v

      - uses: actions/upload-artifact@v4
        with:
          name: covreport-${{ matrix.os }}-py${{ matrix.python-version }}-${{ matrix.min }}
          path: ./.coverage*
          include-hidden-files: true

  upload_coverage:
    if: always()
    needs: [test]
    uses: pyapp-kit/workflows/.github/workflows/upload-coverage.yml@v2
    secrets:
      codecov_token: ${{ secrets.CODECOV_TOKEN }}

  build-and-inspect-package:
    name: Build & inspect package.
    needs: test
    runs-on: ubuntu-latest
    steps:
      - uses: actions/checkout@v6
      - uses: hynek/build-and-inspect-python-package@v2

  upload-to-pypi:
    name: Upload package to PyPI
    needs: build-and-inspect-package
    runs-on: ubuntu-latest
    if: success() && startsWith(github.ref, 'refs/tags/') && github.event_name != 'schedule'
    permissions:
      id-token: write
      contents: write
    steps:
      - name: Download built artifact to dist/
        uses: actions/download-artifact@v5
        with:
          name: Packages
          path: dist
      - uses: pypa/gh-action-pypi-publish@release/v1
      - uses: softprops/action-gh-release@v2
        with:
          generate_release_notes: true
          files: "./dist/*"<|MERGE_RESOLUTION|>--- conflicted
+++ resolved
@@ -39,13 +39,8 @@
       UV_PYTHON: ${{ matrix.python-version }}
       UV_NO_SYNC: 1
     steps:
-<<<<<<< HEAD
-      - uses: actions/checkout@v5
+      - uses: actions/checkout@v6
       - uses: astral-sh/setup-uv@v7
-=======
-      - uses: actions/checkout@v6
-      - uses: astral-sh/setup-uv@v6
->>>>>>> f16919d8
         with:
           enable-cache: true
 
